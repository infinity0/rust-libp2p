--- conflicted
+++ resolved
@@ -33,10 +33,7 @@
 libp2p-wasm-ext = { version = "0.7.0-alpha.1", path = "transports/wasm-ext" }
 libp2p-yamux = { version = "0.14.0-alpha.1", path = "muxers/yamux" }
 parking_lot = "0.10.0"
-<<<<<<< HEAD
-=======
 pin-project = "0.4.6"
->>>>>>> c241014d
 smallvec = "1.0"
 wasm-timer = "0.2.4"
 
