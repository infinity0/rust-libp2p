--- conflicted
+++ resolved
@@ -18,12 +18,9 @@
 log = "0.4.8"
 libp2p-core = { path = "../../core", version = "0.17.1" }
 yasna = "0.3.1"
-<<<<<<< HEAD
+err-derive = "0.2.2"
 
 [dependencies.x509]
 package = "x509-signature"
 version = "0.1.0"
-features = ["webpki", "rustls", "std"]
-=======
-err-derive = "0.2.2"
->>>>>>> 53fd8742
+features = ["webpki", "rustls", "std"]