--- conflicted
+++ resolved
@@ -17,11 +17,6 @@
 futures = "0.3.1"
 libp2p-core = { version = "0.13.0", path = "../../core" }
 libp2p-swarm = { version = "0.3.0", path = "../../swarm" }
-<<<<<<< HEAD
-protobuf = "2.8"
-rand = "0.7.2"
-=======
 protobuf = "= 2.8.1"
 rand = "0.7"
->>>>>>> d0944ed5
 smallvec = "1.0"