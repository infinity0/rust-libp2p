[package]
name = "libp2p-identify"
edition = "2018"
description = "Nodes identifcation protocol for libp2p"
version = "0.14.0-alpha.1"
authors = ["Parity Technologies <admin@parity.io>"]
license = "MIT"
repository = "https://github.com/libp2p/rust-libp2p"
keywords = ["peer-to-peer", "libp2p", "networking"]
categories = ["network-programming", "asynchronous"]

[dependencies]
futures = "0.3.1"
libp2p-core = { version = "0.14.0-alpha.1", path = "../../core" }
libp2p-swarm = { version = "0.4.0-alpha.1", path = "../../swarm" }
log = "0.4.1"
prost = "0.6"
smallvec = "1.0"
wasm-timer = "0.2"

[dev-dependencies]
async-std = { git = "https://github.com/paritytech/async-std", branch = "poll-recv-send-udp" }
libp2p-mplex = { version = "0.14.0-alpha.1", path = "../../muxers/mplex" }
libp2p-secio = { version = "0.14.0-alpha.1", path = "../../protocols/secio" }
libp2p-tcp = { version = "0.14.0-alpha.1", path = "../../transports/tcp" }
<<<<<<< HEAD
rand = "0.7.2"
=======

[build-dependencies]
prost-build = "0.6"
>>>>>>> c241014d
<|MERGE_RESOLUTION|>--- conflicted
+++ resolved
@@ -23,10 +23,6 @@
 libp2p-mplex = { version = "0.14.0-alpha.1", path = "../../muxers/mplex" }
 libp2p-secio = { version = "0.14.0-alpha.1", path = "../../protocols/secio" }
 libp2p-tcp = { version = "0.14.0-alpha.1", path = "../../transports/tcp" }
-<<<<<<< HEAD
-rand = "0.7.2"
-=======
 
 [build-dependencies]
-prost-build = "0.6"
->>>>>>> c241014d
+prost-build = "0.6"