--- conflicted
+++ resolved
@@ -10,13 +10,8 @@
 categories = ["network-programming", "asynchronous"]
 
 [target.'cfg(all(unix, not(any(target_os = "emscripten", target_os = "unknown"))))'.dependencies]
-<<<<<<< HEAD
-async-std = "1.4.0"
-libp2p-core = { version = "0.14.0-alpha.1", path = "../../core" }
-=======
 async-std = { version = "1.0", optional = true }
 libp2p-core = { version = "0.15.0", path = "../../core" }
->>>>>>> f1f40956
 log = "0.4.1"
 futures = "0.3.1"
 tokio = { version = "0.2", default-features = false, features = ["uds"], optional = true }
